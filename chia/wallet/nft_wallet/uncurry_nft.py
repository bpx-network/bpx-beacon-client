--- conflicted
+++ resolved
@@ -8,6 +8,7 @@
 
 from chia.types.blockchain_format.program import Program
 from chia.types.blockchain_format.sized_bytes import bytes32
+from chia.util.ints import uint16
 from chia.wallet.puzzles.load_clvm import load_clvm
 
 log = logging.getLogger(__name__)
@@ -41,12 +42,6 @@
     singleton_launcher_id: Program
     launcher_puzhash: Program
 
-<<<<<<< HEAD
-=======
-    owner_did: Program
-    """Owner's DID"""
-
->>>>>>> 662c60da
     metadata_updater_hash: Program
     """Metadata updater puzzle hash"""
 
@@ -57,8 +52,6 @@
     """
     data_uris: Program
     data_hash: Program
-<<<<<<< HEAD
-=======
     meta_uris: Program
     meta_hash: Program
     license_uris: Program
@@ -66,7 +59,6 @@
     series_number: Program
     series_total: Program
 
->>>>>>> 662c60da
     inner_puzzle: Program
     """NFT state layer inner puzzle"""
 
@@ -87,8 +79,8 @@
     Curried parameters of the transfer program
     [royalty_address, trade_price_percentage, settlement_mod_hash, cat_mod_hash]
     """
-    royalty_address: Optional[Program]
-    trade_price_percentage: Optional[Program]
+    royalty_address: Optional[bytes32]
+    trade_price_percentage: Optional[uint16]
 
     @classmethod
     def uncurry(cls: Type[_T_UncurriedNFT], puzzle: Program) -> UncurriedNFT:
@@ -114,10 +106,8 @@
             raise ValueError(f"Cannot uncurry NFT puzzle, failed on NFT state layer: Mod {mod}")
         try:
             # Set nft parameters
+
             (nft_mod_hash, metadata, metadata_updater_hash, inner_puzzle) = curried_args.as_iter()
-<<<<<<< HEAD
-
-=======
             data_uris = Program.to([])
             data_hash = Program.to(0)
             meta_uris = Program.to([])
@@ -126,15 +116,24 @@
             license_hash = Program.to(0)
             series_number = Program.to(1)
             series_total = Program.to(1)
->>>>>>> 662c60da
             # Set metadata
             for kv_pair in metadata.as_iter():
                 if kv_pair.first().as_atom() == b"u":
                     data_uris = kv_pair.rest()
                 if kv_pair.first().as_atom() == b"h":
                     data_hash = kv_pair.rest()
-<<<<<<< HEAD
-
+                if kv_pair.first().as_atom() == b"mu":
+                    meta_uris = kv_pair.rest()
+                if kv_pair.first().as_atom() == b"mh":
+                    meta_hash = kv_pair.rest()
+                if kv_pair.first().as_atom() == b"lu":
+                    license_uris = kv_pair.rest()
+                if kv_pair.first().as_atom() == b"lh":
+                    license_hash = kv_pair.rest()
+                if kv_pair.first().as_atom() == b"sn":
+                    series_number = kv_pair.rest()
+                if kv_pair.first().as_atom() == b"st":
+                    series_total = kv_pair.rest()
             current_did = None
             pubkey = None
             transfer_program_mod = None
@@ -151,20 +150,6 @@
                 _, _, p2_puzzle = nft_inner_puzzle_args
             else:
                 p2_puzzle = inner_puzzle
-=======
-                if kv_pair.first().as_atom() == b"mu":
-                    meta_uris = kv_pair.rest()
-                if kv_pair.first().as_atom() == b"mh":
-                    meta_hash = kv_pair.rest()
-                if kv_pair.first().as_atom() == b"lu":
-                    license_uris = kv_pair.rest()
-                if kv_pair.first().as_atom() == b"lh":
-                    license_hash = kv_pair.rest()
-                if kv_pair.first().as_atom() == b"sn":
-                    series_number = kv_pair.rest()
-                if kv_pair.first().as_atom() == b"st":
-                    series_total = kv_pair.rest()
->>>>>>> 662c60da
         except Exception as e:
             raise ValueError(f"Cannot uncurry NFT state layer: Args {curried_args}") from e
         return cls(
@@ -177,17 +162,14 @@
             metadata=metadata,
             data_uris=data_uris,
             data_hash=data_hash,
-<<<<<<< HEAD
             p2_puzzle=p2_puzzle,
-=======
+            metadata_updater_hash=metadata_updater_hash,
             meta_uris=meta_uris,
             meta_hash=meta_hash,
             license_uris=license_uris,
             license_hash=license_hash,
             series_number=series_number,
             series_total=series_total,
->>>>>>> 662c60da
-            metadata_updater_hash=metadata_updater_hash,
             inner_puzzle=inner_puzzle,
             # TODO: Set/Remove following fields after NFT1 implemented
             owner_did=current_did,
