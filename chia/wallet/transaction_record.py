from dataclasses import dataclass
from typing import Generic, List, Optional, Tuple, TypeVar, Dict

from chia.consensus.coinbase import pool_parent_id, farmer_parent_id
from chia.types.blockchain_format.coin import Coin
from chia.types.blockchain_format.sized_bytes import bytes32
from chia.types.mempool_inclusion_status import MempoolInclusionStatus
from chia.types.spend_bundle import SpendBundle
from chia.util.bech32m import encode_puzzle_hash, decode_puzzle_hash
from chia.util.ints import uint8, uint32, uint64
from chia.util.streamable import Streamable, streamable
from chia.wallet.util.transaction_type import TransactionType


<<<<<<< HEAD
T = TypeVar("T")


@dataclass
class ItemAndTransactionRecords(Generic[T]):
    item: T
    transaction_records: List["TransactionRecord"]


@dataclass(frozen=True)
=======
>>>>>>> d154105a
@streamable
@dataclass(frozen=True)
class TransactionRecord(Streamable):
    """
    Used for storing transaction data and status in wallets.
    """

    confirmed_at_height: uint32
    created_at_time: uint64
    to_puzzle_hash: bytes32
    amount: uint64
    fee_amount: uint64
    confirmed: bool
    sent: uint32
    spend_bundle: Optional[SpendBundle]
    additions: List[Coin]
    removals: List[Coin]
    wallet_id: uint32

    # Represents the list of peers that we sent the transaction to, whether each one
    # included it in the mempool, and what the error message (if any) was
    sent_to: List[Tuple[str, uint8, Optional[str]]]
    trade_id: Optional[bytes32]
    type: uint32  # TransactionType
    name: bytes32
    memos: List[Tuple[bytes32, List[bytes]]]

    def is_in_mempool(self) -> bool:
        # If one of the nodes we sent it to responded with success, we set it to success
        for (_, mis, _) in self.sent_to:
            if MempoolInclusionStatus(mis) == MempoolInclusionStatus.SUCCESS:
                return True
        # Note, transactions pending inclusion (pending) return false
        return False

    def height_farmed(self, genesis_challenge: bytes32) -> Optional[uint32]:
        if not self.confirmed:
            return None
        if self.type == TransactionType.FEE_REWARD or self.type == TransactionType.COINBASE_REWARD:
            for block_index in range(self.confirmed_at_height, self.confirmed_at_height - 100, -1):
                if block_index < 0:
                    return None
                pool_parent = pool_parent_id(uint32(block_index), genesis_challenge)
                farmer_parent = farmer_parent_id(uint32(block_index), genesis_challenge)
                if pool_parent == self.additions[0].parent_coin_info:
                    return uint32(block_index)
                if farmer_parent == self.additions[0].parent_coin_info:
                    return uint32(block_index)
        return None

    def get_memos(self) -> Dict[bytes32, List[bytes]]:
        return {coin_id: ms for coin_id, ms in self.memos}

    @classmethod
    def from_json_dict_convenience(cls, modified_tx_input: Dict):
        modified_tx = modified_tx_input.copy()
        if "to_address" in modified_tx:
            modified_tx["to_puzzle_hash"] = decode_puzzle_hash(modified_tx["to_address"]).hex()
        if "to_address" in modified_tx:
            del modified_tx["to_address"]
        # Converts memos from a flat dict into a nested list
        memos_dict: Dict[str, List[str]] = {}
        memos_list: List = []
        if "memos" in modified_tx:
            for coin_id, memo in modified_tx["memos"].items():
                if coin_id not in memos_dict:
                    memos_dict[coin_id] = []
                memos_dict[coin_id].append(memo)
        for coin_id, memos in memos_dict.items():
            memos_list.append((coin_id, memos))
        modified_tx["memos"] = memos_list
        return cls.from_json_dict(modified_tx)

    def to_json_dict_convenience(self, config: Dict) -> Dict:
        selected = config["selected_network"]
        prefix = config["network_overrides"]["config"][selected]["address_prefix"]
        formatted = self.to_json_dict()
        formatted["to_address"] = encode_puzzle_hash(self.to_puzzle_hash, prefix)
        formatted["memos"] = {
            coin_id.hex(): memo.hex()
            for coin_id, memos in self.get_memos().items()
            for memo in memos
            if memo is not None
        }
        return formatted<|MERGE_RESOLUTION|>--- conflicted
+++ resolved
@@ -12,7 +12,6 @@
 from chia.wallet.util.transaction_type import TransactionType
 
 
-<<<<<<< HEAD
 T = TypeVar("T")
 
 
@@ -22,9 +21,6 @@
     transaction_records: List["TransactionRecord"]
 
 
-@dataclass(frozen=True)
-=======
->>>>>>> d154105a
 @streamable
 @dataclass(frozen=True)
 class TransactionRecord(Streamable):
