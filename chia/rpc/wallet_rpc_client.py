from typing import Dict, List, Optional, Any, Tuple, Union

from chia.data_layer.data_layer_wallet import Mirror, SingletonRecord
from chia.pools.pool_wallet_info import PoolWalletInfo
from chia.rpc.rpc_client import RpcClient
from chia.types.announcement import Announcement
from chia.types.blockchain_format.coin import Coin
from chia.types.blockchain_format.sized_bytes import bytes32
from chia.util.ints import uint32, uint64
from chia.wallet.trade_record import TradeRecord
from chia.wallet.trading.offer import Offer
from chia.wallet.transaction_record import TransactionRecord
from chia.wallet.transaction_sorting import SortKey
from chia.wallet.util.wallet_types import WalletType


def parse_result_transactions(result: Dict[str, Any]) -> Dict[str, Any]:
    result["transaction"] = TransactionRecord.from_json_dict(result["transaction"])
    if result["fee_transaction"]:
        result["fee_transaction"] = TransactionRecord.from_json_dict(result["fee_transaction"])
    return result


class WalletRpcClient(RpcClient):
    """
    Client to Chia RPC, connects to a local wallet. Uses HTTP/JSON, and converts back from
    JSON into native python objects before returning. All api calls use POST requests.
    Note that this is not the same as the peer protocol, or wallet protocol (which run Chia's
    protocol on top of TCP), it's a separate protocol on top of HTTP that provides easy access
    to the full node.
    """

    # Key Management APIs
    async def log_in(self, fingerprint: int) -> Dict:
        try:
            return await self.fetch(
                "log_in",
                {"fingerprint": fingerprint, "type": "start"},
            )

        except ValueError as e:
            return e.args[0]

    async def get_logged_in_fingerprint(self) -> int:
        return (await self.fetch("get_logged_in_fingerprint", {}))["fingerprint"]

    async def get_public_keys(self) -> List[int]:
        return (await self.fetch("get_public_keys", {}))["public_key_fingerprints"]

    async def get_private_key(self, fingerprint: int) -> Dict:
        return (await self.fetch("get_private_key", {"fingerprint": fingerprint}))["private_key"]

    async def generate_mnemonic(self) -> List[str]:
        return (await self.fetch("generate_mnemonic", {}))["mnemonic"]

    async def add_key(self, mnemonic: List[str], request_type: str = "new_wallet") -> Dict[str, Any]:
        return await self.fetch("add_key", {"mnemonic": mnemonic, "type": request_type})

    async def delete_key(self, fingerprint: int) -> Dict[str, Any]:
        return await self.fetch("delete_key", {"fingerprint": fingerprint})

    async def check_delete_key(self, fingerprint: int, max_ph_to_search: int = 100) -> Dict[str, Any]:
        return await self.fetch("check_delete_key", {"fingerprint": fingerprint, "max_ph_to_search": max_ph_to_search})

    async def delete_all_keys(self) -> Dict[str, Any]:
        return await self.fetch("delete_all_keys", {})

    # Wallet Node APIs
    async def get_sync_status(self) -> bool:
        return (await self.fetch("get_sync_status", {}))["syncing"]

    async def get_synced(self) -> bool:
        return (await self.fetch("get_sync_status", {}))["synced"]

    async def get_height_info(self) -> uint32:
        return (await self.fetch("get_height_info", {}))["height"]

    async def push_tx(self, spend_bundle):
        return await self.fetch("push_tx", {"spend_bundle": bytes(spend_bundle).hex()})

    async def farm_block(self, address: str) -> Dict[str, Any]:
        return await self.fetch("farm_block", {"address": address})

    # Wallet Management APIs
    async def get_wallets(self, wallet_type: Optional[WalletType] = None) -> Dict:
        request: Dict[str, Any] = {}
        if wallet_type is not None:
            request["type"] = wallet_type
        return (await self.fetch("get_wallets", request))["wallets"]

    # Wallet APIs
    async def get_wallet_balance(self, wallet_id: str) -> Dict:
        return (await self.fetch("get_wallet_balance", {"wallet_id": wallet_id}))["wallet_balance"]

    async def get_transaction(self, wallet_id: str, transaction_id: bytes32) -> TransactionRecord:
        res = await self.fetch(
            "get_transaction",
            {"walled_id": wallet_id, "transaction_id": transaction_id.hex()},
        )
        return TransactionRecord.from_json_dict_convenience(res["transaction"])

    async def get_transactions(
        self,
        wallet_id: str,
        start: int = None,
        end: int = None,
        sort_key: SortKey = None,
        reverse: bool = False,
        to_address: Optional[str] = None,
    ) -> List[TransactionRecord]:
        request: Dict[str, Any] = {"wallet_id": wallet_id}

        if start is not None:
            request["start"] = start
        if end is not None:
            request["end"] = end
        if sort_key is not None:
            request["sort_key"] = sort_key.name
        request["reverse"] = reverse

        if to_address is not None:
            request["to_address"] = to_address

        res = await self.fetch(
            "get_transactions",
            request,
        )
        return [TransactionRecord.from_json_dict_convenience(tx) for tx in res["transactions"]]

    async def get_transaction_count(
        self,
        wallet_id: str,
    ) -> List[TransactionRecord]:
        res = await self.fetch(
            "get_transaction_count",
            {"wallet_id": wallet_id},
        )
        return res["count"]

    async def get_next_address(self, wallet_id: str, new_address: bool) -> str:
        return (await self.fetch("get_next_address", {"wallet_id": wallet_id, "new_address": new_address}))["address"]

    async def send_transaction(
        self,
        wallet_id: str,
        amount: uint64,
        address: str,
        fee: uint64 = uint64(0),
        memos: Optional[List[str]] = None,
        min_coin_amount: uint64 = uint64(0),
    ) -> TransactionRecord:
        if memos is None:
            send_dict: Dict = {
                "wallet_id": wallet_id,
                "amount": amount,
                "address": address,
                "fee": fee,
                "min_coin_amount": min_coin_amount,
            }
        else:
            send_dict = {
                "wallet_id": wallet_id,
                "amount": amount,
                "address": address,
                "fee": fee,
                "memos": memos,
                "min_coin_amount": min_coin_amount,
            }
        res = await self.fetch("send_transaction", send_dict)
        return TransactionRecord.from_json_dict_convenience(res["transaction"])

    async def send_transaction_multi(
        self, wallet_id: str, additions: List[Dict], coins: List[Coin] = None, fee: uint64 = uint64(0)
    ) -> TransactionRecord:
        # Converts bytes to hex for puzzle hashes
        additions_hex = []
        for ad in additions:
            additions_hex.append({"amount": ad["amount"], "puzzle_hash": ad["puzzle_hash"].hex()})
            if "memos" in ad:
                additions_hex[-1]["memos"] = ad["memos"]
        if coins is not None and len(coins) > 0:
            coins_json = [c.to_json_dict() for c in coins]
            response: Dict = await self.fetch(
                "send_transaction_multi",
                {"wallet_id": wallet_id, "additions": additions_hex, "coins": coins_json, "fee": fee},
            )
        else:
            response = await self.fetch(
                "send_transaction_multi", {"wallet_id": wallet_id, "additions": additions_hex, "fee": fee}
            )

        return TransactionRecord.from_json_dict_convenience(response["transaction"])

    async def delete_unconfirmed_transactions(self, wallet_id: str) -> None:
        await self.fetch(
            "delete_unconfirmed_transactions",
            {"wallet_id": wallet_id},
        )
        return None

    async def get_farmed_amount(self) -> Dict:
        return await self.fetch("get_farmed_amount", {})

    async def create_signed_transaction(
        self,
        additions: List[Dict],
        coins: List[Coin] = None,
        fee: uint64 = uint64(0),
        coin_announcements: Optional[List[Announcement]] = None,
        puzzle_announcements: Optional[List[Announcement]] = None,
        min_coin_amount: uint64 = uint64(0),
    ) -> TransactionRecord:
        # Converts bytes to hex for puzzle hashes
        additions_hex = []
        for ad in additions:
            additions_hex.append({"amount": ad["amount"], "puzzle_hash": ad["puzzle_hash"].hex()})
            if "memos" in ad:
                additions_hex[-1]["memos"] = ad["memos"]

        request: Dict[str, Any] = {
            "additions": additions_hex,
            "fee": fee,
            "min_coin_amount": min_coin_amount,
        }

        if coin_announcements is not None and len(coin_announcements) > 0:
            request["coin_announcements"] = [
                {
                    "coin_id": ann.origin_info.hex(),
                    "message": ann.message.hex(),
                    "morph_bytes": ann.morph_bytes.hex() if ann.morph_bytes is not None else b"".hex(),
                }
                for ann in coin_announcements
            ]

        if puzzle_announcements is not None and len(puzzle_announcements) > 0:
            request["puzzle_announcements"] = [
                {
                    "puzzle_hash": ann.origin_info.hex(),
                    "message": ann.message.hex(),
                    "morph_bytes": ann.morph_bytes.hex() if ann.morph_bytes is not None else b"".hex(),
                }
                for ann in puzzle_announcements
            ]

        if coins is not None and len(coins) > 0:
            coins_json = [c.to_json_dict() for c in coins]
            request["coins"] = coins_json

        response: Dict = await self.fetch("create_signed_transaction", request)
        return TransactionRecord.from_json_dict_convenience(response["signed_tx"])

    async def select_coins(
        self,
        *,
        amount: int,
        wallet_id: int,
        excluded_coins: Optional[List[Coin]] = None,
        min_coin_amount: uint64 = uint64(0),
    ) -> List[Coin]:
        if excluded_coins is None:
            excluded_coins = []
        request = {
            "amount": amount,
            "wallet_id": wallet_id,
            "min_coin_amount": min_coin_amount,
            "excluded_coins": [excluded_coin.to_json_dict() for excluded_coin in excluded_coins],
        }
        response: Dict[str, List[Dict]] = await self.fetch("select_coins", request)
        return [Coin.from_json_dict(coin) for coin in response["coins"]]

    # DID wallet
    async def create_new_did_wallet(
        self,
        amount: int,
        fee: int = 0,
        name: Optional[str] = "DID Wallet",
        backup_ids: List[str] = [],
        required_num: int = 0,
    ) -> Dict:
        request: Dict[str, Any] = {
            "wallet_type": "did_wallet",
            "did_type": "new",
            "backup_dids": backup_ids,
            "num_of_backup_ids_needed": required_num,
            "amount": amount,
            "fee": fee,
            "wallet_name": name,
        }
        response = await self.fetch("create_new_wallet", request)
        return response

    async def get_did_id(self, wallet_id: int) -> Dict:
        request: Dict[str, Any] = {
            "wallet_id": wallet_id,
        }
        response = await self.fetch("did_get_did", request)
        return response

    async def create_did_backup_file(self, wallet_id: int, filename: str) -> Dict:
        request: Dict[str, Any] = {
            "wallet_id": wallet_id,
            "filename": filename,
        }
        response = await self.fetch("did_create_backup_file", request)
        return response

    async def update_did_recovery_list(self, wallet_id: int, recovery_list: List[str], num_verification: int) -> Dict:
        request: Dict[str, Any] = {
            "wallet_id": wallet_id,
            "new_list": recovery_list,
            "num_verifications_required": num_verification,
        }
        response = await self.fetch("did_update_recovery_ids", request)
        return response

    async def get_did_recovery_list(self, wallet_id: int) -> Dict:
        request: Dict[str, Any] = {
            "wallet_id": wallet_id,
        }
        response = await self.fetch("did_get_recovery_list", request)
        return response

    async def update_did_metadata(self, wallet_id: int, metadata: Dict) -> Dict:
        request: Dict[str, Any] = {
            "wallet_id": wallet_id,
            "metadata": metadata,
        }
        response = await self.fetch("did_update_metadata", request)
        return response

    async def get_did_metadata(self, wallet_id: int) -> Dict:
        request: Dict[str, Any] = {
            "wallet_id": wallet_id,
        }
        response = await self.fetch("did_get_metadata", request)
        return response

    async def create_new_did_wallet_from_recovery(self, filename: str) -> Dict:
        request: Dict[str, Any] = {
            "wallet_type": "did_wallet",
            "did_type": "recovery",
            "filename": filename,
        }
        response = await self.fetch("create_new_wallet", request)
        return response

    async def did_create_attest(
        self, wallet_id: int, coin_name: str, pubkey: str, puzhash: str, file_name: str
    ) -> Dict:
        request: Dict[str, Any] = {
            "wallet_id": wallet_id,
            "coin_name": coin_name,
            "pubkey": pubkey,
            "puzhash": puzhash,
            "filename": file_name,
        }
        response = await self.fetch("did_create_attest", request)
        return response

    async def did_recovery_spend(self, wallet_id: int, attest_filenames: str) -> Dict:
        request: Dict[str, Any] = {
            "wallet_id": wallet_id,
            "attest_filenames": attest_filenames,
        }
        response = await self.fetch("did_recovery_spend", request)
        return response

    async def did_transfer_did(self, wallet_id: int, address: str, fee: int, with_recovery: bool) -> Dict:
        request: Dict[str, Any] = {
            "wallet_id": wallet_id,
            "inner_address": address,
            "fee": fee,
            "with_recovery_info": with_recovery,
        }
        response = await self.fetch("did_transfer_did", request)
        return response

    async def did_set_wallet_name(self, wallet_id: int, name: str) -> Dict:
        request = {"wallet_id": wallet_id, "name": name}
        response = await self.fetch("did_set_wallet_name", request)
        return response

    async def did_get_wallet_name(self, wallet_id: int) -> Dict:
        request = {"wallet_id": wallet_id}
        response = await self.fetch("did_get_wallet_name", request)
        return response

    # TODO: test all invocations of create_new_pool_wallet with new fee arg.
    async def create_new_pool_wallet(
        self,
        target_puzzlehash: Optional[bytes32],
        pool_url: Optional[str],
        relative_lock_height: uint32,
        backup_host: str,
        mode: str,
        state: str,
        fee: uint64,
        p2_singleton_delay_time: Optional[uint64] = None,
        p2_singleton_delayed_ph: Optional[bytes32] = None,
    ) -> TransactionRecord:

        request: Dict[str, Any] = {
            "wallet_type": "pool_wallet",
            "mode": mode,
            "initial_target_state": {
                "target_puzzle_hash": target_puzzlehash.hex() if target_puzzlehash else None,
                "relative_lock_height": relative_lock_height,
                "pool_url": pool_url,
                "state": state,
            },
            "fee": fee,
        }
        if p2_singleton_delay_time is not None:
            request["p2_singleton_delay_time"] = p2_singleton_delay_time
        if p2_singleton_delayed_ph is not None:
            request["p2_singleton_delayed_ph"] = p2_singleton_delayed_ph.hex()
        res = await self.fetch("create_new_wallet", request)
        return TransactionRecord.from_json_dict(res["transaction"])

    async def pw_self_pool(self, wallet_id: str, fee: uint64) -> Dict:
        reply = await self.fetch("pw_self_pool", {"wallet_id": wallet_id, "fee": fee})
        reply = parse_result_transactions(reply)
        return reply

    async def pw_join_pool(
        self, wallet_id: str, target_puzzlehash: bytes32, pool_url: str, relative_lock_height: uint32, fee: uint64
    ) -> Dict:
        request = {
            "wallet_id": int(wallet_id),
            "target_puzzlehash": target_puzzlehash.hex(),
            "relative_lock_height": relative_lock_height,
            "pool_url": pool_url,
            "fee": fee,
        }

        reply = await self.fetch("pw_join_pool", request)
        reply = parse_result_transactions(reply)
        return reply

    async def pw_absorb_rewards(
        self, wallet_id: str, fee: uint64 = uint64(0), max_spends_in_tx: Optional[int] = None
    ) -> Dict:
        reply = await self.fetch(
            "pw_absorb_rewards", {"wallet_id": wallet_id, "fee": fee, "max_spends_in_tx": max_spends_in_tx}
        )
        reply["state"] = PoolWalletInfo.from_json_dict(reply["state"])
        reply = parse_result_transactions(reply)
        return reply

    async def pw_status(self, wallet_id: str) -> Tuple[PoolWalletInfo, List[TransactionRecord]]:
        json_dict = await self.fetch("pw_status", {"wallet_id": wallet_id})
        return (
            PoolWalletInfo.from_json_dict(json_dict["state"]),
            [TransactionRecord.from_json_dict(tr) for tr in json_dict["unconfirmed_transactions"]],
        )

    # CATS
    async def create_new_cat_and_wallet(self, amount: uint64) -> Dict:
        request: Dict[str, Any] = {
            "wallet_type": "cat_wallet",
            "mode": "new",
            "amount": amount,
        }
        return await self.fetch("create_new_wallet", request)

    async def create_wallet_for_existing_cat(self, asset_id: bytes) -> Dict:
        request: Dict[str, Any] = {
            "wallet_type": "cat_wallet",
            "asset_id": asset_id.hex(),
            "mode": "existing",
        }
        return await self.fetch("create_new_wallet", request)

    async def get_cat_asset_id(self, wallet_id: str) -> bytes32:
        request: Dict[str, Any] = {
            "wallet_id": wallet_id,
        }
        return bytes32.from_hexstr((await self.fetch("cat_get_asset_id", request))["asset_id"])

    async def get_stray_cats(self) -> Dict:
        response = await self.fetch("get_stray_cats", {})
        return response["stray_cats"]

    async def cat_asset_id_to_name(self, asset_id: bytes32) -> Optional[Tuple[Optional[uint32], str]]:
        request: Dict[str, Any] = {
            "asset_id": asset_id.hex(),
        }
        try:
            res = await self.fetch("cat_asset_id_to_name", request)
        except ValueError:
            return None

        wallet_id: Optional[uint32] = None if res["wallet_id"] is None else uint32(int(res["wallet_id"]))
        return wallet_id, res["name"]

    async def get_cat_name(self, wallet_id: str) -> str:
        request: Dict[str, Any] = {
            "wallet_id": wallet_id,
        }
        return (await self.fetch("cat_get_name", request))["name"]

    async def set_cat_name(self, wallet_id: str, name: str) -> None:
        request: Dict[str, Any] = {
            "wallet_id": wallet_id,
            "name": name,
        }
        await self.fetch("cat_set_name", request)

    async def cat_spend(
        self,
        wallet_id: str,
        amount: uint64,
        inner_address: str,
        fee: uint64 = uint64(0),
        memos: Optional[List[str]] = None,
        min_coin_amount: uint64 = uint64(0),
    ) -> TransactionRecord:
        send_dict = {
            "wallet_id": wallet_id,
            "amount": amount,
            "inner_address": inner_address,
            "fee": fee,
            "memos": memos if memos else [],
            "min_coin_amount": min_coin_amount,
        }
        res = await self.fetch("cat_spend", send_dict)
        return TransactionRecord.from_json_dict_convenience(res["transaction"])

    # Offers
    async def create_offer_for_ids(
        self,
        offer_dict: Dict[Union[uint32, str], int],
        driver_dict: Dict[str, Any] = None,
        solver: Dict[str, Any] = None,
        fee=uint64(0),
        validate_only: bool = False,
        min_coin_amount: uint64 = uint64(0),
    ) -> Tuple[Optional[Offer], TradeRecord]:
        send_dict: Dict[str, int] = {}
        for key in offer_dict:
            send_dict[str(key)] = offer_dict[key]

        req = {
            "offer": send_dict,
            "validate_only": validate_only,
            "fee": fee,
            "min_coin_amount": min_coin_amount,
        }
        if driver_dict is not None:
            req["driver_dict"] = driver_dict
        if solver is not None:
            req["solver"] = solver
        res = await self.fetch("create_offer_for_ids", req)
        offer: Optional[Offer] = None if validate_only else Offer.from_bech32(res["offer"])
        offer_str: str = "" if offer is None else bytes(offer).hex()
        return offer, TradeRecord.from_json_dict_convenience(res["trade_record"], offer_str)

    async def get_offer_summary(self, offer: Offer, advanced: bool = False) -> Dict[str, Dict[str, int]]:
        res = await self.fetch("get_offer_summary", {"offer": offer.to_bech32(), "advanced": advanced})
        return res["summary"]

    async def check_offer_validity(self, offer: Offer) -> bool:
        res = await self.fetch("check_offer_validity", {"offer": offer.to_bech32()})
        return res["valid"]

    async def take_offer(
<<<<<<< HEAD
        self, offer: Offer, solver: Dict[str, Any] = None, fee=uint64(0), min_coin_amount: uint128 = uint128(0)
=======
        self, offer: Offer, solver: Dict[str, Any] = None, fee=uint64(0), min_coin_amount: uint64 = uint64(0)
>>>>>>> a8f5a6f9
    ) -> TradeRecord:
        req = {"offer": offer.to_bech32(), "fee": fee, "min_coin_amount": min_coin_amount}
        if solver is not None:
            req["solver"] = solver
        res = await self.fetch("take_offer", req)
        return TradeRecord.from_json_dict_convenience(res["trade_record"])

    async def get_offer(self, trade_id: bytes32, file_contents: bool = False) -> TradeRecord:
        res = await self.fetch("get_offer", {"trade_id": trade_id.hex(), "file_contents": file_contents})
        offer_str = bytes(Offer.from_bech32(res["offer"])).hex() if file_contents else ""
        return TradeRecord.from_json_dict_convenience(res["trade_record"], offer_str)

    async def get_all_offers(
        self,
        start: int = 0,
        end: int = 50,
        sort_key: str = None,
        reverse: bool = False,
        file_contents: bool = False,
        exclude_my_offers: bool = False,
        exclude_taken_offers: bool = False,
        include_completed: bool = False,
    ) -> List[TradeRecord]:
        res = await self.fetch(
            "get_all_offers",
            {
                "start": start,
                "end": end,
                "sort_key": sort_key,
                "reverse": reverse,
                "file_contents": file_contents,
                "exclude_my_offers": exclude_my_offers,
                "exclude_taken_offers": exclude_taken_offers,
                "include_completed": include_completed,
            },
        )

        records = []
        if file_contents:
            optional_offers = [bytes(Offer.from_bech32(o)).hex() for o in res["offers"]]
        else:
            optional_offers = [""] * len(res["trade_records"])
        for record, offer in zip(res["trade_records"], optional_offers):
            records.append(TradeRecord.from_json_dict_convenience(record, offer))

        return records

    async def cancel_offer(self, trade_id: bytes32, fee=uint64(0), secure: bool = True):
        await self.fetch("cancel_offer", {"trade_id": trade_id.hex(), "secure": secure, "fee": fee})

    # NFT wallet
    async def create_new_nft_wallet(self, did_id, name=None):
        request: Dict[str, Any] = {
            "wallet_type": "nft_wallet",
            "did_id": did_id,
            "name": name,
        }
        response = await self.fetch("create_new_wallet", request)
        return response

    async def mint_nft(
        self,
        wallet_id,
        royalty_address,
        target_address,
        hash,
        uris,
        meta_hash="",
        meta_uris=[],
        license_hash="",
        license_uris=[],
        series_total=1,
        series_number=1,
        fee=0,
        royalty_percentage=0,
        did_id=None,
    ):
        request: Dict[str, Any] = {
            "wallet_id": wallet_id,
            "royalty_address": royalty_address,
            "target_address": target_address,
            "hash": hash,
            "uris": uris,
            "meta_hash": meta_hash,
            "meta_uris": meta_uris,
            "license_hash": license_hash,
            "license_uris": license_uris,
            "series_number": series_number,
            "series_total": series_total,
            "royalty_percentage": royalty_percentage,
            "did_id": did_id,
            "fee": fee,
        }
        response = await self.fetch("nft_mint_nft", request)
        return response

    async def add_uri_to_nft(self, wallet_id, nft_coin_id, key, uri, fee):
        request: Dict[str, Any] = {
            "wallet_id": wallet_id,
            "nft_coin_id": nft_coin_id,
            "uri": uri,
            "key": key,
            "fee": fee,
        }
        response = await self.fetch("nft_add_uri", request)
        return response

    async def get_nft_info(self, coin_id: str, latest: bool = True):
        request: Dict[str, Any] = {"coin_id": coin_id, "latest": latest}
        response = await self.fetch("nft_get_info", request)
        return response

    async def transfer_nft(self, wallet_id, nft_coin_id, target_address, fee):
        request: Dict[str, Any] = {
            "wallet_id": wallet_id,
            "nft_coin_id": nft_coin_id,
            "target_address": target_address,
            "fee": fee,
        }
        response = await self.fetch("nft_transfer_nft", request)
        return response

    async def list_nfts(self, wallet_id):
        request: Dict[str, Any] = {"wallet_id": wallet_id}
        response = await self.fetch("nft_get_nfts", request)
        return response

    async def set_nft_did(self, wallet_id, did_id, nft_coin_id, fee):
        request: Dict[str, Any] = {"wallet_id": wallet_id, "did_id": did_id, "nft_coin_id": nft_coin_id, "fee": fee}
        response = await self.fetch("nft_set_nft_did", request)
        return response

    async def get_nft_wallet_did(self, wallet_id):
        request: Dict[str, Any] = {"wallet_id": wallet_id}
        response = await self.fetch("nft_get_wallet_did", request)
        return response

    # DataLayer
    async def create_new_dl(self, root: bytes32, fee: uint64) -> Tuple[List[TransactionRecord], bytes32]:
        request = {"root": root.hex(), "fee": fee}
        response = await self.fetch("create_new_dl", request)
        txs: List[TransactionRecord] = [
            TransactionRecord.from_json_dict_convenience(tx) for tx in response["transactions"]
        ]
        launcher_id: bytes32 = bytes32.from_hexstr(response["launcher_id"])
        return txs, launcher_id

    async def dl_track_new(self, launcher_id: bytes32) -> None:
        request = {"launcher_id": launcher_id.hex()}
        await self.fetch("dl_track_new", request)
        return None

    async def dl_stop_tracking(self, launcher_id: bytes32) -> None:
        request = {"launcher_id": launcher_id.hex()}
        await self.fetch("dl_stop_tracking", request)
        return None

    async def dl_latest_singleton(
        self, launcher_id: bytes32, only_confirmed: bool = False
    ) -> Optional[SingletonRecord]:
        request = {"launcher_id": launcher_id.hex(), "only_confirmed": only_confirmed}
        response = await self.fetch("dl_latest_singleton", request)
        return None if response["singleton"] is None else SingletonRecord.from_json_dict(response["singleton"])

    async def dl_singletons_by_root(self, launcher_id: bytes32, root: bytes32) -> List[SingletonRecord]:
        request = {"launcher_id": launcher_id.hex(), "root": root.hex()}
        response = await self.fetch("dl_singletons_by_root", request)
        return [SingletonRecord.from_json_dict(single) for single in response["singletons"]]

    async def dl_update_root(self, launcher_id: bytes32, new_root: bytes32, fee: uint64) -> TransactionRecord:
        request = {"launcher_id": launcher_id.hex(), "new_root": new_root.hex(), "fee": fee}
        response = await self.fetch("dl_update_root", request)
        return TransactionRecord.from_json_dict_convenience(response["tx_record"])

    async def dl_update_multiple(self, update_dictionary: Dict[bytes32, bytes32]) -> List[TransactionRecord]:
        updates_as_strings: Dict[str, str] = {}
        for lid, root in update_dictionary.items():
            updates_as_strings[str(lid)] = str(root)
        request = {"updates": updates_as_strings}
        response = await self.fetch("dl_update_multiple", request)
        return [TransactionRecord.from_json_dict_convenience(tx) for tx in response["tx_records"]]

    async def dl_history(
        self,
        launcher_id: bytes32,
        min_generation: Optional[uint32] = None,
        max_generation: Optional[uint32] = None,
        num_results: Optional[uint32] = None,
    ) -> List[SingletonRecord]:
        request = {"launcher_id": launcher_id.hex()}

        if min_generation is not None:
            request["min_generation"] = str(min_generation)
        if max_generation is not None:
            request["max_generation"] = str(max_generation)
        if num_results is not None:
            request["num_results"] = str(num_results)

        response = await self.fetch("dl_history", request)
        return [SingletonRecord.from_json_dict(single) for single in response["history"]]

    async def dl_owned_singletons(self) -> List[SingletonRecord]:
        response = await self.fetch(path="dl_owned_singletons", request_json={})
        return [SingletonRecord.from_json_dict(singleton) for singleton in response["singletons"]]

    async def dl_get_mirrors(self, launcher_id: bytes32) -> List[Mirror]:
        response = await self.fetch(path="dl_get_mirrors", request_json={"launcher_id": launcher_id.hex()})
        return [Mirror.from_json_dict(mirror) for mirror in response["mirrors"]]

    async def dl_new_mirror(
        self, launcher_id: bytes32, amount: uint64, urls: List[bytes], fee: uint64 = uint64(0)
    ) -> List[TransactionRecord]:
        response = await self.fetch(
            path="dl_new_mirror",
            request_json={
                "launcher_id": launcher_id.hex(),
                "amount": amount,
                "urls": [url.decode("utf8") for url in urls],
                "fee": fee,
            },
        )
        return [TransactionRecord.from_json_dict_convenience(tx) for tx in response["transactions"]]

    async def dl_delete_mirror(self, coin_id: bytes32, fee: uint64 = uint64(0)) -> List[TransactionRecord]:
        response = await self.fetch(
            path="dl_delete_mirror",
            request_json={
                "coin_id": coin_id.hex(),
                "fee": fee,
            },
        )
        return [TransactionRecord.from_json_dict_convenience(tx) for tx in response["transactions"]]<|MERGE_RESOLUTION|>--- conflicted
+++ resolved
@@ -565,11 +565,7 @@
         return res["valid"]
 
     async def take_offer(
-<<<<<<< HEAD
-        self, offer: Offer, solver: Dict[str, Any] = None, fee=uint64(0), min_coin_amount: uint128 = uint128(0)
-=======
         self, offer: Offer, solver: Dict[str, Any] = None, fee=uint64(0), min_coin_amount: uint64 = uint64(0)
->>>>>>> a8f5a6f9
     ) -> TradeRecord:
         req = {"offer": offer.to_bech32(), "fee": fee, "min_coin_amount": min_coin_amount}
         if solver is not None:
