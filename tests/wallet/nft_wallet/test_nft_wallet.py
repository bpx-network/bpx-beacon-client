--- conflicted
+++ resolved
@@ -14,22 +14,13 @@
 from chia.types.blockchain_format.program import Program
 from chia.types.blockchain_format.sized_bytes import bytes32
 from chia.types.peer_info import PeerInfo
-<<<<<<< HEAD
+from chia.util.byte_types import hexstr_to_bytes
 from chia.util.ints import uint16, uint32, uint64
 from chia.wallet.did_wallet.did_wallet import DIDWallet
-=======
-from chia.util.byte_types import hexstr_to_bytes
-from chia.util.ints import uint16, uint32, uint64
->>>>>>> 662c60da
 from chia.wallet.nft_wallet.nft_wallet import NFTWallet
 from chia.wallet.util.compute_memos import compute_memos
 from chia.wallet.util.wallet_types import WalletType
 from tests.time_out_assert import time_out_assert, time_out_assert_not_none
-import logging
-
-logging.getLogger("aiosqlite").setLevel(logging.INFO)  # Too much logging on debug level
-logging.getLogger("fsevents").setLevel(logging.INFO)  # Too much logging on debug level
-logging.getLogger("chia.plotting").setLevel(logging.INFO)  # Too much logging on debug level
 
 
 async def tx_in_pool(mempool: MempoolManager, tx_id: bytes32) -> bool:
@@ -291,7 +282,7 @@
 
     for i in range(1, num_blocks):
         await full_node_api.farm_new_transaction_block(FarmNewBlockProtocol(ph))
-    await asyncio.sleep(5)
+
     api_0 = WalletRpcApi(wallet_node_0)
     nft_wallet_0 = await api_0.create_new_wallet(dict(wallet_type="nft_wallet", name="NFT WALLET 1"))
     assert isinstance(nft_wallet_0, dict)
@@ -376,10 +367,10 @@
 
     await server_0.start_client(PeerInfo("localhost", uint16(full_node_server._port)), None)
     await server_1.start_client(PeerInfo("localhost", uint16(full_node_server._port)), None)
-    await asyncio.sleep(5)
-    for i in range(1, num_blocks):
-        await full_node_api.farm_new_transaction_block(FarmNewBlockProtocol(ph))
-    await asyncio.sleep(5)
+
+    for i in range(1, num_blocks):
+        await full_node_api.farm_new_transaction_block(FarmNewBlockProtocol(ph))
+
     api_0 = WalletRpcApi(wallet_node_0)
     nft_wallet_0 = await api_0.create_new_wallet(dict(wallet_type="nft_wallet", name="NFT WALLET 1"))
     assert isinstance(nft_wallet_0, dict)
@@ -479,9 +470,9 @@
     assert len(coins) == 1
     coin = coins[0].to_json_dict()
     uris = coin["data_uris"]
-<<<<<<< HEAD
-    assert len(uris) == 3
-    assert "https://www.chia.net/img/branding/chia-logo-more-white.svg" in uris
+    assert len(uris) == 2
+    assert len(coin["metadata_uris"]) == 1
+    assert "http://data" == coin["data_uris"][0]
 
 
 @pytest.mark.parametrize(
@@ -624,9 +615,4 @@
     assert len(coins) == 2
 
     coins = nft_wallet_1.nft_wallet_info.my_nft_coins
-    assert len(coins) == 0
-=======
-    assert len(uris) == 2
-    assert len(coin["metadata_uris"]) == 1
-    assert "http://data" == coin["data_uris"][0]
->>>>>>> 662c60da
+    assert len(coins) == 0