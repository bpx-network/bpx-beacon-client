--- conflicted
+++ resolved
@@ -341,16 +341,6 @@
         roots = await data_rpc_api.get_roots({"ids": [store_id1.hex(), store_id2.hex()]})
         assert roots["root_hashes"][1]["id"] == store_id2
         assert roots["root_hashes"][1]["hash"] is not None
-<<<<<<< HEAD
-
-
-@pytest.mark.asyncio
-async def test_batch_update_matches_single_operations(one_wallet_node_and_rpc: nodes) -> None:
-    root_path = bt.root_path
-    wallet_node, full_node_api = one_wallet_node_and_rpc
-    config = load_config(root_path, "config.yaml")
-    config["data_layer"]["database_path"] = "data_layer_test.sqlite"
-=======
         assert roots["root_hashes"][1]["hash"] != bytes32([0] * 32)
         assert roots["root_hashes"][1]["confirmed"] is True
         assert roots["root_hashes"][1]["timestamp"] > 0
@@ -360,7 +350,6 @@
 async def test_get_root_history(one_wallet_node_and_rpc: nodes) -> None:
     root_path = bt.root_path
     wallet_node, full_node_api = one_wallet_node_and_rpc
->>>>>>> 925356a4
     num_blocks = 15
     assert wallet_node.server
     await wallet_node.server.start_client(PeerInfo("localhost", uint16(full_node_api.server._port)), None)
@@ -378,21 +367,11 @@
         data_rpc_api = DataLayerRpcApi(data_layer)
         res = await data_rpc_api.create_data_store({})
         assert res is not None
-<<<<<<< HEAD
-        store_id = bytes32(hexstr_to_bytes(res["id"]))
-=======
         store_id1 = bytes32(hexstr_to_bytes(res["id"]))
->>>>>>> 925356a4
-        for i in range(0, num_blocks):
-            await full_node_api.farm_new_transaction_block(FarmNewBlockProtocol(ph))
-            await asyncio.sleep(0.2)
-
-<<<<<<< HEAD
-        key = b"a"
-        value = b"\x00\x01"
-        changelist: List[Dict[str, str]] = [{"action": "insert", "key": key.hex(), "value": value.hex()}]
-        res = await data_rpc_api.batch_update({"id": store_id.hex(), "changelist": changelist})
-=======
+        for i in range(0, num_blocks):
+            await full_node_api.farm_new_transaction_block(FarmNewBlockProtocol(ph))
+            await asyncio.sleep(0.2)
+
         res = await data_rpc_api.create_data_store({})
         assert res is not None
 
@@ -406,20 +385,12 @@
         value3 = b"\x04\x05"
         changelist.append({"action": "insert", "key": key3.hex(), "value": value3.hex()})
         res = await data_rpc_api.batch_update({"id": store_id1.hex(), "changelist": changelist})
->>>>>>> 925356a4
-        update_tx_rec0 = res["tx_id"]
-        await asyncio.sleep(1)
-        for i in range(0, num_blocks):
-            await full_node_api.farm_new_transaction_block(FarmNewBlockProtocol(ph))
-            await asyncio.sleep(0.2)
-        await time_out_assert(15, is_transaction_confirmed, True, "this is unused", wallet_rpc_api, update_tx_rec0)
-<<<<<<< HEAD
-
-        key_2 = b"b"
-        value_2 = b"\x00\x01"
-        changelist = [{"action": "insert", "key": key_2.hex(), "value": value_2.hex()}]
-        res = await data_rpc_api.batch_update({"id": store_id.hex(), "changelist": changelist})
-=======
+        update_tx_rec0 = res["tx_id"]
+        await asyncio.sleep(1)
+        for i in range(0, num_blocks):
+            await full_node_api.farm_new_transaction_block(FarmNewBlockProtocol(ph))
+            await asyncio.sleep(0.2)
+        await time_out_assert(15, is_transaction_confirmed, True, "this is unused", wallet_rpc_api, update_tx_rec0)
         history1 = await data_rpc_api.get_root_history({"id": store_id1.hex()})
         assert len(history1["root_history"]) == 2
         assert history1["root_history"][0]["root_hash"] == bytes32([0] * 32)
@@ -435,52 +406,12 @@
         value5 = b"\x07\x01"
         changelist.append({"action": "insert", "key": key5.hex(), "value": value5.hex()})
         res = await data_rpc_api.batch_update({"id": store_id1.hex(), "changelist": changelist})
->>>>>>> 925356a4
         update_tx_rec1 = res["tx_id"]
         await asyncio.sleep(1)
         for i in range(0, num_blocks):
             await full_node_api.farm_new_transaction_block(FarmNewBlockProtocol(ph))
             await asyncio.sleep(0.2)
         await time_out_assert(15, is_transaction_confirmed, True, "this is unused", wallet_rpc_api, update_tx_rec1)
-<<<<<<< HEAD
-
-        key_3 = b"c"
-        value_3 = b"\x00\x01"
-        changelist = [{"action": "insert", "key": key_3.hex(), "value": value_3.hex()}]
-        res = await data_rpc_api.batch_update({"id": store_id.hex(), "changelist": changelist})
-        update_tx_rec2 = res["tx_id"]
-        await asyncio.sleep(1)
-        for i in range(0, num_blocks):
-            await full_node_api.farm_new_transaction_block(FarmNewBlockProtocol(ph))
-            await asyncio.sleep(0.2)
-        await time_out_assert(15, is_transaction_confirmed, True, "this is unused", wallet_rpc_api, update_tx_rec2)
-
-        changelist = [{"action": "delete", "key": key_3.hex()}]
-        res = await data_rpc_api.batch_update({"id": store_id.hex(), "changelist": changelist})
-        update_tx_rec3 = res["tx_id"]
-        await asyncio.sleep(1)
-        for i in range(0, num_blocks):
-            await full_node_api.farm_new_transaction_block(FarmNewBlockProtocol(ph))
-            await asyncio.sleep(0.2)
-        await time_out_assert(15, is_transaction_confirmed, True, "this is unused", wallet_rpc_api, update_tx_rec3)
-
-        root_1 = await data_rpc_api.get_roots({"ids": [store_id.hex()]})
-        expected_res_hash = root_1["root_hashes"][0]["hash"]
-        assert expected_res_hash != None
-
-        changelist = [{"action": "delete", "key": key_2.hex()}]
-        res = await data_rpc_api.batch_update({"id": store_id.hex(), "changelist": changelist})
-        update_tx_rec4 = res["tx_id"]
-        await asyncio.sleep(1)
-        for i in range(0, num_blocks):
-            await full_node_api.farm_new_transaction_block(FarmNewBlockProtocol(ph))
-            await asyncio.sleep(0.2)
-        await time_out_assert(15, is_transaction_confirmed, True, "this is unused", wallet_rpc_api, update_tx_rec4)
-
-        changelist = [{"action": "delete", "key": key.hex()}]
-        res = await data_rpc_api.batch_update({"id": store_id.hex(), "changelist": changelist})
-        update_tx_rec5 = res["tx_id"]
-=======
         history2 = await data_rpc_api.get_root_history({"id": store_id1.hex()})
         assert len(history2["root_history"]) == 3
         assert history2["root_history"][0]["root_hash"] == bytes32([0] * 32)
@@ -533,26 +464,10 @@
         changelist.append({"action": "insert", "key": key3.hex(), "value": value3.hex()})
         res = await data_rpc_api.batch_update({"id": store_id1.hex(), "changelist": changelist})
         update_tx_rec0 = res["tx_id"]
->>>>>>> 925356a4
-        await asyncio.sleep(1)
-        for i in range(0, num_blocks):
-            await full_node_api.farm_new_transaction_block(FarmNewBlockProtocol(ph))
-            await asyncio.sleep(0.2)
-<<<<<<< HEAD
-        await time_out_assert(15, is_transaction_confirmed, True, "this is unused", wallet_rpc_api, update_tx_rec5)
-
-        root_2 = await data_rpc_api.get_roots({"ids": [store_id.hex()]})
-        hash_2 = root_2["root_hashes"][0]["hash"]
-        assert hash_2 == None
-
-        changelist = [{"action": "insert", "key": key.hex(), "value": value.hex()}]
-        changelist.append({"action": "insert", "key": key_2.hex(), "value": value_2.hex()})
-        changelist.append({"action": "insert", "key": key_3.hex(), "value": value_3.hex()})
-        changelist.append({"action": "delete", "key": key_3.hex()})
-
-        res = await data_rpc_api.batch_update({"id": store_id.hex(), "changelist": changelist})
-        update_tx_rec6 = res["tx_id"]
-=======
+        await asyncio.sleep(1)
+        for i in range(0, num_blocks):
+            await full_node_api.farm_new_transaction_block(FarmNewBlockProtocol(ph))
+            await asyncio.sleep(0.2)
         await time_out_assert(15, is_transaction_confirmed, True, "this is unused", wallet_rpc_api, update_tx_rec0)
         history = await data_rpc_api.get_root_history({"id": store_id1.hex()})
         diff_res = await data_rpc_api.get_kv_diff(
@@ -578,18 +493,10 @@
         changelist.append({"action": "delete", "key": key1.hex()})
         res = await data_rpc_api.batch_update({"id": store_id1.hex(), "changelist": changelist})
         update_tx_rec1 = res["tx_id"]
->>>>>>> 925356a4
-        await asyncio.sleep(1)
-        for i in range(0, num_blocks):
-            await full_node_api.farm_new_transaction_block(FarmNewBlockProtocol(ph))
-            await asyncio.sleep(0.2)
-<<<<<<< HEAD
-        await time_out_assert(15, is_transaction_confirmed, True, "this is unused", wallet_rpc_api, update_tx_rec6)
-
-        root_3 = await data_rpc_api.get_roots({"ids": [store_id.hex()]})
-        batch_hash = root_3["root_hashes"][0]["hash"]
-        assert batch_hash == expected_res_hash
-=======
+        await asyncio.sleep(1)
+        for i in range(0, num_blocks):
+            await full_node_api.farm_new_transaction_block(FarmNewBlockProtocol(ph))
+            await asyncio.sleep(0.2)
         await time_out_assert(15, is_transaction_confirmed, True, "this is unused", wallet_rpc_api, update_tx_rec1)
         history = await data_rpc_api.get_root_history({"id": store_id1.hex()})
         diff_res = await data_rpc_api.get_kv_diff(
@@ -606,4 +513,117 @@
         assert diff4 in diff_res["diff"]
         assert diff5 in diff_res["diff"]
         assert diff1 in diff_res["diff"]
->>>>>>> 925356a4
+
+
+@pytest.mark.asyncio
+async def test_batch_update_matches_single_operations(one_wallet_node_and_rpc: nodes) -> None:
+    root_path = bt.root_path
+    wallet_node, full_node_api = one_wallet_node_and_rpc
+    config = load_config(root_path, "config.yaml")
+    config["data_layer"]["database_path"] = "data_layer_test.sqlite"
+    num_blocks = 15
+    assert wallet_node.server
+    await wallet_node.server.start_client(PeerInfo("localhost", uint16(full_node_api.server._port)), None)
+    assert wallet_node.wallet_state_manager is not None
+    ph = await wallet_node.wallet_state_manager.main_wallet.get_new_puzzlehash()
+    for i in range(0, num_blocks):
+        await full_node_api.farm_new_transaction_block(FarmNewBlockProtocol(ph))
+        await asyncio.sleep(0.5)
+    funds = sum(
+        [calculate_pool_reward(uint32(i)) + calculate_base_farmer_reward(uint32(i)) for i in range(1, num_blocks)]
+    )
+    await time_out_assert(15, wallet_node.wallet_state_manager.main_wallet.get_confirmed_balance, funds)
+    wallet_rpc_api = WalletRpcApi(wallet_node)
+    async for data_layer in init_data_layer(root_path):
+        data_rpc_api = DataLayerRpcApi(data_layer)
+        res = await data_rpc_api.create_data_store({})
+        assert res is not None
+        store_id = bytes32(hexstr_to_bytes(res["id"]))
+        for i in range(0, num_blocks):
+            await full_node_api.farm_new_transaction_block(FarmNewBlockProtocol(ph))
+            await asyncio.sleep(0.2)
+
+        key = b"a"
+        value = b"\x00\x01"
+        changelist: List[Dict[str, str]] = [{"action": "insert", "key": key.hex(), "value": value.hex()}]
+        res = await data_rpc_api.batch_update({"id": store_id.hex(), "changelist": changelist})
+        update_tx_rec0 = res["tx_id"]
+        await asyncio.sleep(1)
+        for i in range(0, num_blocks):
+            await full_node_api.farm_new_transaction_block(FarmNewBlockProtocol(ph))
+            await asyncio.sleep(0.2)
+        await time_out_assert(15, is_transaction_confirmed, True, "this is unused", wallet_rpc_api, update_tx_rec0)
+
+        key_2 = b"b"
+        value_2 = b"\x00\x01"
+        changelist = [{"action": "insert", "key": key_2.hex(), "value": value_2.hex()}]
+        res = await data_rpc_api.batch_update({"id": store_id.hex(), "changelist": changelist})
+        update_tx_rec1 = res["tx_id"]
+        await asyncio.sleep(1)
+        for i in range(0, num_blocks):
+            await full_node_api.farm_new_transaction_block(FarmNewBlockProtocol(ph))
+            await asyncio.sleep(0.2)
+        await time_out_assert(15, is_transaction_confirmed, True, "this is unused", wallet_rpc_api, update_tx_rec1)
+
+        key_3 = b"c"
+        value_3 = b"\x00\x01"
+        changelist = [{"action": "insert", "key": key_3.hex(), "value": value_3.hex()}]
+        res = await data_rpc_api.batch_update({"id": store_id.hex(), "changelist": changelist})
+        update_tx_rec2 = res["tx_id"]
+        await asyncio.sleep(1)
+        for i in range(0, num_blocks):
+            await full_node_api.farm_new_transaction_block(FarmNewBlockProtocol(ph))
+            await asyncio.sleep(0.2)
+        await time_out_assert(15, is_transaction_confirmed, True, "this is unused", wallet_rpc_api, update_tx_rec2)
+
+        changelist = [{"action": "delete", "key": key_3.hex()}]
+        res = await data_rpc_api.batch_update({"id": store_id.hex(), "changelist": changelist})
+        update_tx_rec3 = res["tx_id"]
+        await asyncio.sleep(1)
+        for i in range(0, num_blocks):
+            await full_node_api.farm_new_transaction_block(FarmNewBlockProtocol(ph))
+            await asyncio.sleep(0.2)
+        await time_out_assert(15, is_transaction_confirmed, True, "this is unused", wallet_rpc_api, update_tx_rec3)
+
+        root_1 = await data_rpc_api.get_roots({"ids": [store_id.hex()]})
+        expected_res_hash = root_1["root_hashes"][0]["hash"]
+        assert expected_res_hash != None
+
+        changelist = [{"action": "delete", "key": key_2.hex()}]
+        res = await data_rpc_api.batch_update({"id": store_id.hex(), "changelist": changelist})
+        update_tx_rec4 = res["tx_id"]
+        await asyncio.sleep(1)
+        for i in range(0, num_blocks):
+            await full_node_api.farm_new_transaction_block(FarmNewBlockProtocol(ph))
+            await asyncio.sleep(0.2)
+        await time_out_assert(15, is_transaction_confirmed, True, "this is unused", wallet_rpc_api, update_tx_rec4)
+
+        changelist = [{"action": "delete", "key": key.hex()}]
+        res = await data_rpc_api.batch_update({"id": store_id.hex(), "changelist": changelist})
+        update_tx_rec5 = res["tx_id"]
+        await asyncio.sleep(1)
+        for i in range(0, num_blocks):
+            await full_node_api.farm_new_transaction_block(FarmNewBlockProtocol(ph))
+            await asyncio.sleep(0.2)
+        await time_out_assert(15, is_transaction_confirmed, True, "this is unused", wallet_rpc_api, update_tx_rec5)
+
+        root_2 = await data_rpc_api.get_roots({"ids": [store_id.hex()]})
+        hash_2 = root_2["root_hashes"][0]["hash"]
+        assert hash_2 == None
+
+        changelist = [{"action": "insert", "key": key.hex(), "value": value.hex()}]
+        changelist.append({"action": "insert", "key": key_2.hex(), "value": value_2.hex()})
+        changelist.append({"action": "insert", "key": key_3.hex(), "value": value_3.hex()})
+        changelist.append({"action": "delete", "key": key_3.hex()})
+
+        res = await data_rpc_api.batch_update({"id": store_id.hex(), "changelist": changelist})
+        update_tx_rec6 = res["tx_id"]
+        await asyncio.sleep(1)
+        for i in range(0, num_blocks):
+            await full_node_api.farm_new_transaction_block(FarmNewBlockProtocol(ph))
+            await asyncio.sleep(0.2)
+        await time_out_assert(15, is_transaction_confirmed, True, "this is unused", wallet_rpc_api, update_tx_rec6)
+
+        root_3 = await data_rpc_api.get_roots({"ids": [store_id.hex()]})
+        batch_hash = root_3["root_hashes"][0]["hash"]
+        assert batch_hash == expected_res_hash