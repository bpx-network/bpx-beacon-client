from typing import AsyncIterator, List, Tuple

import pytest
import pytest_asyncio

from chia.cmds.units import units
from chia.consensus.block_rewards import calculate_pool_reward, calculate_base_farmer_reward
from chia.server.server import ChiaServer
from chia.simulator.block_tools import create_block_tools_async, BlockTools
from chia.simulator.full_node_simulator import FullNodeSimulator
<<<<<<< HEAD
from chia.simulator.simulator_protocol import FarmNewBlockProtocol
from chia.simulator.time_out_assert import time_out_assert
=======
from chia.simulator.simulator_protocol import FarmNewBlockProtocol, GetAllCoinsProtocol, ReorgProtocol
>>>>>>> c62a1735
from chia.types.peer_info import PeerInfo
from chia.util.ints import uint16, uint32, uint64
from chia.wallet.wallet_node import WalletNode
from tests.core.node_height import node_height_at_least
from tests.setup_nodes import (
    SimulatorsAndWallets,
    setup_full_node,
    setup_full_system,
    test_constants,
    setup_simulators_and_wallets,
)
from tests.util.keyring import TempKeyring

test_constants_modified = test_constants.replace(
    **{
        "DIFFICULTY_STARTING": 2 ** 8,
        "DISCRIMINANT_SIZE_BITS": 1024,
        "SUB_EPOCH_BLOCKS": 140,
        "WEIGHT_PROOF_THRESHOLD": 2,
        "WEIGHT_PROOF_RECENT_BLOCKS": 350,
        "MAX_SUB_SLOT_BLOCKS": 50,
        "NUM_SPS_SUB_SLOT": 32,  # Must be a power of 2
        "EPOCH_BLOCKS": 280,
        "SUB_SLOT_ITERS_STARTING": 2 ** 20,
        "NUMBER_ZERO_BITS_PLOT_FILTER": 5,
    }
)


# TODO: Ideally, the db_version should be the (parameterized) db_version
# fixture, to test all versions of the database schema. This doesn't work
# because of a hack in shutting down the full node, which means you cannot run
# more than one simulations per process.
@pytest_asyncio.fixture(scope="function")
async def extra_node(self_hostname):
    with TempKeyring() as keychain:
        b_tools = await create_block_tools_async(constants=test_constants_modified, keychain=keychain)
        async for _ in setup_full_node(
            test_constants_modified,
            "blockchain_test_3.db",
            self_hostname,
            b_tools,
            db_version=1,
        ):
            yield _


@pytest_asyncio.fixture(scope="function")
async def simulation(bt):
    async for _ in setup_full_system(test_constants_modified, bt, db_version=1):
        yield _


@pytest_asyncio.fixture(scope="function")
async def one_wallet_node() -> AsyncIterator[SimulatorsAndWallets]:
    async for _ in setup_simulators_and_wallets(simulator_count=1, wallet_count=1, dic={}):
        yield _


class TestSimulation:
    @pytest.mark.asyncio
    async def test_simulation_1(self, simulation, extra_node, self_hostname):
        node1, node2, _, _, _, _, _, _, _, sanitizer_server = simulation
        server1 = node1.server

        node1_port = node1.full_node.server.get_port()
        node2_port = node2.full_node.server.get_port()
        await server1.start_client(PeerInfo(self_hostname, uint16(node2_port)))
        # Use node2 to test node communication, since only node1 extends the chain.
        await time_out_assert(600, node_height_at_least, True, node2, 7)
        await sanitizer_server.start_client(PeerInfo(self_hostname, uint16(node2_port)))

        async def has_compact(node1, node2):
            peak_height_1 = node1.full_node.blockchain.get_peak_height()
            headers_1 = await node1.full_node.blockchain.get_header_blocks_in_range(0, peak_height_1 - 6)
            peak_height_2 = node2.full_node.blockchain.get_peak_height()
            headers_2 = await node2.full_node.blockchain.get_header_blocks_in_range(0, peak_height_2 - 6)
            # Commented to speed up.
            # cc_eos = [False, False]
            # icc_eos = [False, False]
            # cc_sp = [False, False]
            # cc_ip = [False, False]
            has_compact = [False, False]
            for index, headers in enumerate([headers_1, headers_2]):
                for header in headers.values():
                    for sub_slot in header.finished_sub_slots:
                        if sub_slot.proofs.challenge_chain_slot_proof.normalized_to_identity:
                            # cc_eos[index] = True
                            has_compact[index] = True
                        if (
                            sub_slot.proofs.infused_challenge_chain_slot_proof is not None
                            and sub_slot.proofs.infused_challenge_chain_slot_proof.normalized_to_identity
                        ):
                            # icc_eos[index] = True
                            has_compact[index] = True
                    if (
                        header.challenge_chain_sp_proof is not None
                        and header.challenge_chain_sp_proof.normalized_to_identity
                    ):
                        # cc_sp[index] = True
                        has_compact[index] = True
                    if header.challenge_chain_ip_proof.normalized_to_identity:
                        # cc_ip[index] = True
                        has_compact[index] = True

            # return (
            #     cc_eos == [True, True] and icc_eos == [True, True] and cc_sp == [True, True] and cc_ip == [True, True]
            # )
            return has_compact == [True, True]

        await time_out_assert(600, has_compact, True, node1, node2)
        node3 = extra_node
        server3 = node3.full_node.server
        peak_height = max(node1.full_node.blockchain.get_peak_height(), node2.full_node.blockchain.get_peak_height())
        await server3.start_client(PeerInfo(self_hostname, uint16(node1_port)))
        await server3.start_client(PeerInfo(self_hostname, uint16(node2_port)))
        await time_out_assert(600, node_height_at_least, True, node3, peak_height)

    @pytest.mark.asyncio
    async def test_simulator_auto_farm_and_get_coins(
        self,
        two_wallet_nodes: Tuple[List[FullNodeSimulator], List[Tuple[WalletNode, ChiaServer]], BlockTools],
        self_hostname: str,
    ) -> None:
        num_blocks = 2
        full_nodes, wallets, _ = two_wallet_nodes
        full_node_api = full_nodes[0]
        server_1 = full_node_api.full_node.server
        wallet_node, server_2 = wallets[0]
        wallet_node_2, server_3 = wallets[1]
        wallet = wallet_node.wallet_state_manager.main_wallet
        ph = await wallet.get_new_puzzlehash()
        wallet_node.config["trusted_peers"] = {}
        wallet_node_2.config["trusted_peers"] = {}

        # enable auto_farming
        await full_node_api.update_autofarm_config(True)

        await server_2.start_client(PeerInfo(self_hostname, uint16(server_1._port)), None)
        for i in range(num_blocks):
            await full_node_api.farm_new_transaction_block(FarmNewBlockProtocol(ph))

        block_reward = calculate_pool_reward(uint32(1)) + calculate_base_farmer_reward(uint32(1))
        funds = block_reward

        await time_out_assert(10, wallet.get_confirmed_balance, funds)
        await time_out_assert(5, wallet.get_unconfirmed_balance, funds)
        tx = await wallet.generate_signed_transaction(
            uint64(10),
            await wallet_node_2.wallet_state_manager.main_wallet.get_new_puzzlehash(),
            uint64(0),
        )
        await wallet.push_transaction(tx)
        # wait till out of mempool
        await time_out_assert(10, full_node_api.full_node.mempool_manager.get_spendbundle, None, tx.name)
        # wait until the transaction is confirmed
        await time_out_assert(20, wallet_node.wallet_state_manager.blockchain.get_finished_sync_up_to, 3)
        funds += block_reward  # add auto farmed block.
        await time_out_assert(10, wallet.get_confirmed_balance, funds - 10)

        for i in range(num_blocks):
            await full_node_api.farm_new_transaction_block(FarmNewBlockProtocol(ph))
        funds += block_reward
        # to reduce test flake, check block height again
        await time_out_assert(30, wallet_node.wallet_state_manager.blockchain.get_finished_sync_up_to, 5)
        await time_out_assert(10, wallet.get_confirmed_balance, funds - 10)
        await time_out_assert(5, wallet.get_unconfirmed_balance, funds - 10)
<<<<<<< HEAD

    @pytest.mark.asyncio
    @pytest.mark.parametrize(argnames="count", argvalues=[0, 1, 2, 5, 10])
    async def test_simulation_process_blocks(
        self,
        count,
        one_wallet_node: SimulatorsAndWallets,
    ):
        [[full_node_api], _, _] = one_wallet_node

        # Starting at the beginning.
        assert full_node_api.full_node.blockchain.get_peak_height() is None

        await full_node_api.process_blocks(count=count)

        # The requested number of blocks had been processed.
        expected_height = None if count == 0 else count
        assert full_node_api.full_node.blockchain.get_peak_height() == expected_height

    @pytest.mark.asyncio
    @pytest.mark.parametrize(argnames="count", argvalues=[0, 1, 2, 5, 10])
    async def test_simulation_farm_blocks(
        self,
        count,
        one_wallet_node: SimulatorsAndWallets,
    ):
        [[full_node_api], [[wallet_node, wallet_server]], _] = one_wallet_node

        await wallet_server.start_client(PeerInfo("localhost", uint16(full_node_api.server._port)), None)

        # Avoiding an attribute error below.
        assert wallet_node.wallet_state_manager is not None

        wallet = wallet_node.wallet_state_manager.main_wallet

        # Starting at the beginning.
        assert full_node_api.full_node.blockchain.get_peak_height() is None

        rewards = await full_node_api.farm_blocks(count=count, wallet=wallet)

        # The requested number of blocks had been processed plus 1 to handle the final reward
        # transactions in the case of a non-zero count.
        expected_height = count
        if count > 0:
            expected_height += 1

        peak_height = full_node_api.full_node.blockchain.get_peak_height()
        if peak_height is None:
            peak_height = uint32(0)

        assert peak_height == expected_height

        # The expected rewards have been received and confirmed.
        unconfirmed_balance = await wallet.get_unconfirmed_balance()
        confirmed_balance = await wallet.get_confirmed_balance()
        assert [unconfirmed_balance, confirmed_balance] == [rewards, rewards]

    @pytest.mark.asyncio
    @pytest.mark.parametrize(
        argnames=["amount", "coin_count"],
        argvalues=[
            [0, 0],
            [1, 2],
            [(2 * units["chia"]) - 1, 2],
            [2 * units["chia"], 2],
            [(2 * units["chia"]) + 1, 4],
            [3 * units["chia"], 4],
            [10 * units["chia"], 10],
        ],
    )
    async def test_simulation_farm_rewards(
        self,
        amount: int,
        coin_count: int,
        one_wallet_node: SimulatorsAndWallets,
    ):
        [[full_node_api], [[wallet_node, wallet_server]], _] = one_wallet_node

        await wallet_server.start_client(PeerInfo("localhost", uint16(full_node_api.server._port)), None)

        # Avoiding an attribute error below.
        assert wallet_node.wallet_state_manager is not None

        wallet = wallet_node.wallet_state_manager.main_wallet

        rewards = await full_node_api.farm_rewards(amount=amount, wallet=wallet)

        # At least the requested amount was farmed.
        assert rewards >= amount

        # The rewards amount is both received and confirmed.
        unconfirmed_balance = await wallet.get_unconfirmed_balance()
        confirmed_balance = await wallet.get_confirmed_balance()
        assert [unconfirmed_balance, confirmed_balance] == [rewards, rewards]

        # The expected number of coins were received.
        # TODO: pick a better way to check coin count
        spendable_amount = await wallet.get_spendable_balance()
        all_coins = await wallet.select_coins(amount=uint64(spendable_amount))
        assert len(all_coins) == coin_count

    @pytest.mark.asyncio
    async def test_wait_transaction_records_entered_mempool(
        self,
        one_wallet_node: SimulatorsAndWallets,
    ) -> None:
        repeats = 50
        tx_amount = 1
        [[full_node_api], [[wallet_node, wallet_server]], _] = one_wallet_node

        await wallet_server.start_client(PeerInfo("localhost", uint16(full_node_api.server._port)), None)

        # Avoiding an attribute hint issue below.
        assert wallet_node.wallet_state_manager is not None

        wallet = wallet_node.wallet_state_manager.main_wallet

        # generate some coins for repetitive testing
        await full_node_api.farm_rewards(amount=repeats * tx_amount, wallet=wallet)
        coins = await full_node_api.create_coins_with_amounts(amounts=[tx_amount] * repeats, wallet=wallet)
        assert len(coins) == repeats

        # repeating just to try to expose any flakiness
        for coin in coins:
            tx = await wallet.generate_signed_transaction(
                amount=uint64(tx_amount),
                puzzle_hash=await wallet_node.wallet_state_manager.main_wallet.get_new_puzzlehash(),
                coins={coin},
            )
            await wallet.push_transaction(tx)

            await full_node_api.wait_transaction_records_entered_mempool(records=[tx])
            assert tx.spend_bundle is not None
            assert full_node_api.full_node.mempool_manager.get_spendbundle(tx.spend_bundle.name()) is not None
            # TODO: this fails but it seems like it shouldn't when above passes
            # assert tx.is_in_mempool()

    @pytest.mark.asyncio
    async def test_process_transaction_records(
        self,
        one_wallet_node: SimulatorsAndWallets,
    ) -> None:
        repeats = 50
        tx_amount = 1
        [[full_node_api], [[wallet_node, wallet_server]], _] = one_wallet_node

        await wallet_server.start_client(PeerInfo("localhost", uint16(full_node_api.server._port)), None)

        # Avoiding an attribute hint issue below.
        assert wallet_node.wallet_state_manager is not None

        wallet = wallet_node.wallet_state_manager.main_wallet

        # generate some coins for repetitive testing
        await full_node_api.farm_rewards(amount=repeats * tx_amount, wallet=wallet)
        coins = await full_node_api.create_coins_with_amounts(amounts=[tx_amount] * repeats, wallet=wallet)
        assert len(coins) == repeats

        # repeating just to try to expose any flakiness
        for coin in coins:
            tx = await wallet.generate_signed_transaction(
                amount=uint64(tx_amount),
                puzzle_hash=await wallet_node.wallet_state_manager.main_wallet.get_new_puzzlehash(),
                coins={coin},
            )
            await wallet.push_transaction(tx)

            await full_node_api.process_transaction_records(records=[tx])
            # TODO: is this the proper check?
            assert full_node_api.full_node.coin_store.get_coin_record(coin.name()) is not None

    @pytest.mark.asyncio
    @pytest.mark.parametrize(
        argnames="amounts",
        argvalues=[
            *[pytest.param([1] * n, id=f"1 mojo x {n}") for n in [0, 1, 10, 49, 51, 103]],
            *[pytest.param(list(range(1, n + 1)), id=f"incrementing x {n}") for n in [1, 10, 49, 51, 103]],
        ],
    )
    async def test_create_coins_with_amounts(
        self,
        amounts: List[int],
        one_wallet_node: SimulatorsAndWallets,
    ) -> None:
        [[full_node_api], [[wallet_node, wallet_server]], _] = one_wallet_node

        await wallet_server.start_client(PeerInfo("localhost", uint16(full_node_api.server._port)), None)

        # Avoiding an attribute hint issue below.
        assert wallet_node.wallet_state_manager is not None

        wallet = wallet_node.wallet_state_manager.main_wallet

        await full_node_api.farm_rewards(amount=sum(amounts), wallet=wallet)
        # Get some more coins.  The creator helper doesn't get you all the coins you
        # need yet.
        await full_node_api.farm_blocks(count=2, wallet=wallet)
        coins = await full_node_api.create_coins_with_amounts(amounts=amounts, wallet=wallet)

        assert sorted(coin.amount for coin in coins) == sorted(amounts)

    @pytest.mark.asyncio
    @pytest.mark.parametrize(
        argnames="amounts",
        argvalues=[
            [0],
            [5, -5],
            [4, 0],
        ],
        ids=lambda amounts: ", ".join(str(amount) for amount in amounts),
    )
    async def test_create_coins_with_invalid_amounts_raises(
        self,
        amounts: List[int],
        one_wallet_node: SimulatorsAndWallets,
    ) -> None:
        [[full_node_api], [[wallet_node, wallet_server]], _] = one_wallet_node

        await wallet_server.start_client(PeerInfo("localhost", uint16(full_node_api.server._port)), None)

        # Avoiding an attribute hint issue below.
        assert wallet_node.wallet_state_manager is not None

        wallet = wallet_node.wallet_state_manager.main_wallet

        with pytest.raises(Exception, match="Coins must have a positive value"):
            await full_node_api.create_coins_with_amounts(amounts=amounts, wallet=wallet)
=======
        # now lets test getting all coins, first only unspent, then all
        # we do this here, because we have a wallet.
        non_spent_coins = await full_node_api.get_all_coins(GetAllCoinsProtocol(False))
        assert len(non_spent_coins) == 11
        spent_and_non_spent_coins = await full_node_api.get_all_coins(GetAllCoinsProtocol(True))
        assert len(spent_and_non_spent_coins) == 12
        # try reorg, then check again.
        # revert to height 2, then go to height 6, so that we don't include the transaction we made.
        await full_node_api.reorg_from_index_to_new_index(ReorgProtocol(uint32(2), uint32(6), ph))
        reorg_non_spent_coins = await full_node_api.get_all_coins(GetAllCoinsProtocol(False))
        reorg_spent_and_non_spent_coins = await full_node_api.get_all_coins(GetAllCoinsProtocol(True))
        assert len(reorg_non_spent_coins) == 12 and len(reorg_spent_and_non_spent_coins) == 12
        assert tx.additions not in spent_and_non_spent_coins  # just double check that those got reverted.
>>>>>>> c62a1735
<|MERGE_RESOLUTION|>--- conflicted
+++ resolved
@@ -8,12 +8,8 @@
 from chia.server.server import ChiaServer
 from chia.simulator.block_tools import create_block_tools_async, BlockTools
 from chia.simulator.full_node_simulator import FullNodeSimulator
-<<<<<<< HEAD
-from chia.simulator.simulator_protocol import FarmNewBlockProtocol
+from chia.simulator.simulator_protocol import FarmNewBlockProtocol, GetAllCoinsProtocol, ReorgProtocol
 from chia.simulator.time_out_assert import time_out_assert
-=======
-from chia.simulator.simulator_protocol import FarmNewBlockProtocol, GetAllCoinsProtocol, ReorgProtocol
->>>>>>> c62a1735
 from chia.types.peer_info import PeerInfo
 from chia.util.ints import uint16, uint32, uint64
 from chia.wallet.wallet_node import WalletNode
@@ -181,7 +177,19 @@
         await time_out_assert(30, wallet_node.wallet_state_manager.blockchain.get_finished_sync_up_to, 5)
         await time_out_assert(10, wallet.get_confirmed_balance, funds - 10)
         await time_out_assert(5, wallet.get_unconfirmed_balance, funds - 10)
-<<<<<<< HEAD
+        # now lets test getting all coins, first only unspent, then all
+        # we do this here, because we have a wallet.
+        non_spent_coins = await full_node_api.get_all_coins(GetAllCoinsProtocol(False))
+        assert len(non_spent_coins) == 11
+        spent_and_non_spent_coins = await full_node_api.get_all_coins(GetAllCoinsProtocol(True))
+        assert len(spent_and_non_spent_coins) == 12
+        # try reorg, then check again.
+        # revert to height 2, then go to height 6, so that we don't include the transaction we made.
+        await full_node_api.reorg_from_index_to_new_index(ReorgProtocol(uint32(2), uint32(6), ph))
+        reorg_non_spent_coins = await full_node_api.get_all_coins(GetAllCoinsProtocol(False))
+        reorg_spent_and_non_spent_coins = await full_node_api.get_all_coins(GetAllCoinsProtocol(True))
+        assert len(reorg_non_spent_coins) == 12 and len(reorg_spent_and_non_spent_coins) == 12
+        assert tx.additions not in spent_and_non_spent_coins  # just double check that those got reverted.
 
     @pytest.mark.asyncio
     @pytest.mark.parametrize(argnames="count", argvalues=[0, 1, 2, 5, 10])
@@ -408,19 +416,4 @@
         wallet = wallet_node.wallet_state_manager.main_wallet
 
         with pytest.raises(Exception, match="Coins must have a positive value"):
-            await full_node_api.create_coins_with_amounts(amounts=amounts, wallet=wallet)
-=======
-        # now lets test getting all coins, first only unspent, then all
-        # we do this here, because we have a wallet.
-        non_spent_coins = await full_node_api.get_all_coins(GetAllCoinsProtocol(False))
-        assert len(non_spent_coins) == 11
-        spent_and_non_spent_coins = await full_node_api.get_all_coins(GetAllCoinsProtocol(True))
-        assert len(spent_and_non_spent_coins) == 12
-        # try reorg, then check again.
-        # revert to height 2, then go to height 6, so that we don't include the transaction we made.
-        await full_node_api.reorg_from_index_to_new_index(ReorgProtocol(uint32(2), uint32(6), ph))
-        reorg_non_spent_coins = await full_node_api.get_all_coins(GetAllCoinsProtocol(False))
-        reorg_spent_and_non_spent_coins = await full_node_api.get_all_coins(GetAllCoinsProtocol(True))
-        assert len(reorg_non_spent_coins) == 12 and len(reorg_spent_and_non_spent_coins) == 12
-        assert tx.additions not in spent_and_non_spent_coins  # just double check that those got reverted.
->>>>>>> c62a1735
+            await full_node_api.create_coins_with_amounts(amounts=amounts, wallet=wallet)